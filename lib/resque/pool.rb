# -*- encoding: utf-8 -*-
require 'resque'
require 'resque/pool/version'
require 'resque/pool/logging'
<<<<<<< HEAD
require 'resque/pool/pooled_worker'
require 'resque/pool/pool_status'
=======
require 'resque/pool/manager'
require 'resque/pool/worker_type_manager'
# experimental features!
require 'resque/pool/memory_manager'
require 'resque/pool/orphan_watcher'

>>>>>>> d4a55f6c
require 'fcntl'
require 'yaml'

module Resque
  class Pool
    SIG_QUEUE_MAX_SIZE = 5
    DEFAULT_WORKER_INTERVAL = 5
    QUEUE_SIGS = [ :QUIT, :INT, :TERM, :USR1, :USR2, :CONT, :HUP, :WINCH, ]
    CHUNK_SIZE = (16 * 1024)

    include Logging
    attr_reader :config
    attr_reader :workers

    def initialize(config)
      init_config(config)
      @workers = {}
      procline "(initialized)"
    end

<<<<<<< HEAD
    # TODO: implement this
    def self.pools
      %w[
        serv1.example.com:1234
        serv2.example.com:1234
        serv3.example.com:1234
        serv3.example.com:5678
      ].map do |fake|
        PoolStatus.new(fake)
      end
    end

    # Config: after_prefork {{{
=======
    # Config: hooks {{{

    # The +configure+ block will be run once during pool startup, after the
    # internal initialization is complete, but before any workers are started
    # up.  This is for configuring any runtime callbacks that you want to
    # customize (e.g.  +after_wakup+, +worker_offset_handler+)
    #
    # Call with a block to set.
    # Call with no arguments to return the hook.
    def self.configure(&block)
      block ? (@configure = block) : @configure
    end
>>>>>>> d4a55f6c

    def call_configure!
      self.class.configure && self.class.configure.call(self)
    end

    # The +after_manager_wakeup+ hook will be run in the pool manager every
    # time the pool manager wakes up from IO.select (normally once a second).
    # It will run immediately before the pool manager performs its normal
    # worker maintenance (starting and stopping workers as necessary).  If you
    # have some special logic for killing workers that are taking too long or
    # using too much memory, this is the place to put it.
    #
    # Call with a block to set the hook.
    # Call with no arguments to return the hook.
    def after_manager_wakeup(&block)
      block ? (@after_manager_wakeup = block) : @after_manager_wakeup
    end

    def call_after_manager_wakeup!
      after_manager_wakeup && after_manager_wakeup.call(self)
    end

    def to_calculate_worker_offset(&block)
      block ? (@to_calculate_worker_offset = block) : @to_calculate_worker_offset
    end

    # deprecated by instance level +after_prefork+ hook
    def self.after_prefork(&block)
      #log '"Resque::Pool.after_prefork(&blk)" is deprecated.'
      #log 'Please use "Resque::Pool.configure {|p| p.after_prefork(&blk) }" instead.'
      block ? (@after_prefork = block) : @after_prefork
    end

    # The +after_prefork+ hook will be run in workers if you are using the
    # preforking master worker to save memory. Use this hook to reload
    # database connections and so forth to ensure that they're not shared
    # among workers.
    #
    # Call with a block to set the hook.
    # Call with no arguments to return the hook.
    def after_prefork(&block)
      block ? (@after_prefork = block) : @after_prefork
    end

    # Set the after_prefork proc.
    def after_prefork=(after_prefork)
      @after_prefork = after_prefork
    end

    def call_after_prefork!
      (after_prefork && after_prefork.call) ||
        (self.class.after_prefork && self.class.after_prefork.call)
    end

    # }}}
    # Config: class methods to start up the pool using the default config {{{

    @config_files = ["resque-pool.yml", "config/resque-pool.yml"]
    class << self; attr_accessor :config_files; end
    def self.choose_config_file
      if ENV["RESQUE_POOL_CONFIG"]
        ENV["RESQUE_POOL_CONFIG"]
      else
        @config_files.detect { |f| File.exist?(f) }
      end
    end

    def self.run
      if GC.respond_to?(:copy_on_write_friendly=)
        GC.copy_on_write_friendly = true
      end
      Resque::Pool.new(choose_config_file).start.join
    end

    # }}}
    # Config: load config and config file {{{

    def config_file
      @config_file || (!@config && ::Resque::Pool.choose_config_file)
    end

    def init_config(config)
      case config
      when String, nil
        @config_file = config
      else
        @config = config.dup
      end
      load_config
    end

    def load_config
      if config_file
        @config = YAML.load_file(config_file)
      else
        @config ||= {}
      end
      environment and @config[environment] and config.merge!(@config[environment])
      config.delete_if {|key, value| value.is_a? Hash }
    end

    def environment
      if defined? Rails
        Rails.env
      elsif defined? RAILS_ENV # keep compatibility with older versions of rails
        RAILS_ENV
      else
        ENV['RACK_ENV'] || ENV['RAILS_ENV'] || ENV['RESQUE_ENV']
      end
    end

    # }}}

    # Sig handlers and self pipe management {{{

    def self_pipe; @self_pipe ||= [] end
    def sig_queue; @sig_queue ||= [] end

    def init_self_pipe!
      self_pipe.each { |io| io.close rescue nil }
      self_pipe.replace(IO.pipe)
      self_pipe.each { |io| io.fcntl(Fcntl::F_SETFD, Fcntl::FD_CLOEXEC) }
    end

    def init_sig_handlers!
      QUEUE_SIGS.each { |sig| trap_deferred(sig) }
      trap(:CHLD)     { |_| awaken_master }
    end

    def awaken_master
      begin
        self_pipe.last.write_nonblock('.') # wakeup master process from select
      rescue Errno::EAGAIN, Errno::EINTR
        # pipe is full, master should wake up anyways
        retry
      end
    end

    class QuitNowException < Exception; end
    # defer a signal for later processing in #join (master process)
    def trap_deferred(signal)
      trap(signal) do |sig_nr|
        if @waiting_for_reaper && [:INT, :TERM].include?(signal)
          log "Recieved #{signal}: short circuiting QUIT waitpid"
          raise QuitNowException
        end
        if sig_queue.size < SIG_QUEUE_MAX_SIZE
          sig_queue << signal
          awaken_master
        else
          log "ignoring SIG#{signal}, queue=#{sig_queue.inspect}"
        end
      end
    end

    def handle_sig_queue!
      case signal = sig_queue.shift
      when :USR1, :USR2, :CONT
        log "#{signal}: sending to all workers"
        signal_all_workers(signal)
      when :HUP
        log "HUP: reload config file and reload logfiles"
        load_config
        Logging.reopen_logs!
        log "HUP: gracefully shutdown old children (which have old logfiles open)"
        signal_all_workers(:QUIT)
        log "HUP: new children will inherit new logfiles"
        maintain_worker_count
      when :WINCH
        log "WINCH: gracefully stopping all workers"
        @config = {}
        maintain_worker_count
      when :QUIT
        log "QUIT: graceful shutdown, waiting for children"
        signal_all_workers(:QUIT)
        reap_all_workers(0) # will hang until all workers are shutdown
        :break
      when :INT
        log "INT: immediate shutdown (graceful worker shutdown)"
        signal_all_workers(:QUIT)
        :break
      when :TERM
        log "TERM: immediate shutdown (and immediate worker shutdown)"
        signal_all_workers(:TERM)
        :break
      end
    end

    # }}}
    # start, join, and master sleep {{{

    def start
      procline("(configuring)")
      call_configure!
      procline("(starting)")
      init_self_pipe!
      init_sig_handlers!
      maintain_worker_count
      procline("(started)")
      log "started manager"
      report_worker_pool_pids
      self
    end

    def report_worker_pool_pids
      if workers.empty?
        log "Pool is empty"
      else
        log "Pool contains worker PIDs: #{all_pids.inspect}"
      end
    end

    def join
      loop do
        reap_all_workers
        break if handle_sig_queue! == :break
        if sig_queue.empty?
          master_sleep
          call_after_manager_wakeup!
          maintain_worker_count
        end
        procline("managing #{all_pids.inspect}")
      end
      procline("(shutting down)")
      #stop # gracefully shutdown all workers on our way out
      log "manager finished"
      #unlink_pid_safe(pid) if pid
    end

    def master_sleep
      begin
        ready = IO.select([self_pipe.first], nil, nil, 1) or return
        ready.first && ready.first.first or return
        loop { self_pipe.first.read_nonblock(CHUNK_SIZE) }
      rescue Errno::EAGAIN, Errno::EINTR
      end
    end

    # }}}
    # worker process management {{{

    def reap_all_workers(waitpid_flags=Process::WNOHANG)
      @waiting_for_reaper = waitpid_flags == 0
      begin
        loop do
          # -1, wait for any child process
          wpid, status = Process.waitpid2(-1, waitpid_flags)
          wpid or break
          worker = delete_worker(wpid)
          # TODO: close any file descriptors connected to worker, if any
          log "Reaped resque worker[#{status.pid}] (status: #{status.exitstatus}) queues: #{worker.queues.join(",")}"
        end
      rescue Errno::EINTR
        retry
      rescue Errno::ECHILD, QuitNowException
      end
    end

    def delete_worker(pid)
      worker = nil
      workers.detect do |queues, pid_to_worker|
        worker = pid_to_worker.delete(pid)
      end
      worker
    end

    def all_pids
      workers.map {|q,workers| workers.keys }.flatten
    end

    def signal_all_workers(signal)
      all_pids.each do |pid|
        Process.kill signal, pid
      end
    end

    # }}}
    # maintain_worker_count, all_known_worker_types, worker_offset {{{

    def maintain_worker_count
      all_known_worker_types.each do |queues|
        WorkerTypeManager.new(self, queues).maintain_worker_count(worker_offset)
      end
    end

    def all_known_worker_types
      config.keys | workers.keys
    end

    def worker_offset
      to_calculate_worker_offset && to_calculate_worker_offset.call || 0
    end

    # }}}

  end
end<|MERGE_RESOLUTION|>--- conflicted
+++ resolved
@@ -2,17 +2,14 @@
 require 'resque'
 require 'resque/pool/version'
 require 'resque/pool/logging'
-<<<<<<< HEAD
 require 'resque/pool/pooled_worker'
 require 'resque/pool/pool_status'
-=======
 require 'resque/pool/manager'
 require 'resque/pool/worker_type_manager'
 # experimental features!
 require 'resque/pool/memory_manager'
 require 'resque/pool/orphan_watcher'
 
->>>>>>> d4a55f6c
 require 'fcntl'
 require 'yaml'
 
@@ -33,7 +30,6 @@
       procline "(initialized)"
     end
 
-<<<<<<< HEAD
     # TODO: implement this
     def self.pools
       %w[
@@ -46,8 +42,6 @@
       end
     end
 
-    # Config: after_prefork {{{
-=======
     # Config: hooks {{{
 
     # The +configure+ block will be run once during pool startup, after the
@@ -60,7 +54,6 @@
     def self.configure(&block)
       block ? (@configure = block) : @configure
     end
->>>>>>> d4a55f6c
 
     def call_configure!
       self.class.configure && self.class.configure.call(self)
